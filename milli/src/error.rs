use std::collections::BTreeSet;
use std::convert::Infallible;
use std::error::Error as StdError;
use std::{fmt, io, str};

use heed::{Error as HeedError, MdbError};
use rayon::ThreadPoolBuildError;
use serde_json::{Map, Value};

use crate::search::ParserRule;
use crate::{CriterionError, DocumentId, FieldId, SortError};

pub type Object = Map<String, Value>;

pub fn is_reserved_keyword(keyword: &str) -> bool {
    ["_geo", "_geoDistance", "_geoPoint", "_geoRadius"].contains(&keyword)
}

#[derive(Debug)]
pub enum Error {
    InternalError(InternalError),
    IoError(io::Error),
    UserError(UserError),
}

#[derive(Debug)]
pub enum InternalError {
    DatabaseClosing,
    DatabaseMissingEntry { db_name: &'static str, key: Option<&'static str> },
    FieldIdMapMissingEntry(FieldIdMapMissingEntry),
    Fst(fst::Error),
    GrenadInvalidCompressionType,
    IndexingMergingKeys { process: &'static str },
    InvalidDatabaseTyping,
    RayonThreadPool(ThreadPoolBuildError),
    SerdeJson(serde_json::Error),
    Serialization(SerializationError),
    Store(MdbError),
    Utf8(str::Utf8Error),
}

#[derive(Debug)]
pub enum SerializationError {
    Decoding { db_name: Option<&'static str> },
    Encoding { db_name: Option<&'static str> },
    InvalidNumberSerialization,
}

#[derive(Debug)]
pub enum FieldIdMapMissingEntry {
    FieldId { field_id: FieldId, process: &'static str },
    FieldName { field_name: String, process: &'static str },
}

#[derive(Debug)]
pub enum UserError {
    AttributeLimitReached,
    CriterionError(CriterionError),
    DocumentLimitReached,
    InvalidDocumentId { document_id: Value },
    InvalidFacetsDistribution { invalid_facets_name: BTreeSet<String> },
    InvalidFilter(FilterError),
    InvalidGeoField { document_id: Value, object: Value },
<<<<<<< HEAD
    InvalidFilter(String),
    InvalidSortName { name: String },
    InvalidSortableAttribute { field: String, valid_fields: HashSet<String> },
=======
    InvalidSortableAttribute { field: String, valid_fields: BTreeSet<String> },
>>>>>>> a2fc74f0
    SortRankingRuleMissing,
    InvalidStoreFile,
    MaxDatabaseSizeReached,
    MissingDocumentId { primary_key: String, document: Object },
    MissingPrimaryKey,
    NoSpaceLeftOnDevice,
    PrimaryKeyCannotBeChanged(String),
    SerdeJson(serde_json::Error),
    SortError(SortError),
    UnknownInternalDocumentId { document_id: DocumentId },
}

#[derive(Debug)]
pub enum FilterError {
    InvalidAttribute { field: String, valid_fields: BTreeSet<String> },
    ReservedKeyword { field: String, context: Option<String> },
    Syntax(pest::error::Error<ParserRule>),
}

impl From<io::Error> for Error {
    fn from(error: io::Error) -> Error {
        // TODO must be improved and more precise
        Error::IoError(error)
    }
}

impl From<fst::Error> for Error {
    fn from(error: fst::Error) -> Error {
        Error::InternalError(InternalError::Fst(error))
    }
}

impl<E> From<grenad::Error<E>> for Error
where
    Error: From<E>,
{
    fn from(error: grenad::Error<E>) -> Error {
        match error {
            grenad::Error::Io(error) => Error::IoError(error),
            grenad::Error::Merge(error) => Error::from(error),
            grenad::Error::InvalidCompressionType => {
                Error::InternalError(InternalError::GrenadInvalidCompressionType)
            }
        }
    }
}

impl From<str::Utf8Error> for Error {
    fn from(error: str::Utf8Error) -> Error {
        Error::InternalError(InternalError::Utf8(error))
    }
}

impl From<Infallible> for Error {
    fn from(_error: Infallible) -> Error {
        unreachable!()
    }
}

impl From<HeedError> for Error {
    fn from(error: HeedError) -> Error {
        use self::Error::*;
        use self::InternalError::*;
        use self::SerializationError::*;
        use self::UserError::*;

        match error {
            HeedError::Io(error) => Error::from(error),
            HeedError::Mdb(MdbError::MapFull) => UserError(MaxDatabaseSizeReached),
            HeedError::Mdb(MdbError::Invalid) => UserError(InvalidStoreFile),
            HeedError::Mdb(error) => InternalError(Store(error)),
            HeedError::Encoding => InternalError(Serialization(Encoding { db_name: None })),
            HeedError::Decoding => InternalError(Serialization(Decoding { db_name: None })),
            HeedError::InvalidDatabaseTyping => InternalError(InvalidDatabaseTyping),
            HeedError::DatabaseClosing => InternalError(DatabaseClosing),
        }
    }
}

impl From<ThreadPoolBuildError> for Error {
    fn from(error: ThreadPoolBuildError) -> Error {
        Error::InternalError(InternalError::RayonThreadPool(error))
    }
}

impl From<FieldIdMapMissingEntry> for Error {
    fn from(error: FieldIdMapMissingEntry) -> Error {
        Error::InternalError(InternalError::FieldIdMapMissingEntry(error))
    }
}

impl From<InternalError> for Error {
    fn from(error: InternalError) -> Error {
        Error::InternalError(error)
    }
}

impl From<UserError> for Error {
    fn from(error: UserError) -> Error {
        Error::UserError(error)
    }
}

impl From<FilterError> for Error {
    fn from(error: FilterError) -> Error {
        Error::UserError(UserError::InvalidFilter(error))
    }
}

impl From<SerializationError> for Error {
    fn from(error: SerializationError) -> Error {
        Error::InternalError(InternalError::Serialization(error))
    }
}

impl fmt::Display for Error {
    fn fmt(&self, f: &mut fmt::Formatter) -> fmt::Result {
        match self {
            Self::InternalError(error) => write!(f, "internal: {}.", error),
            Self::IoError(error) => error.fmt(f),
            Self::UserError(error) => error.fmt(f),
        }
    }
}

impl StdError for Error {}

impl fmt::Display for InternalError {
    fn fmt(&self, f: &mut fmt::Formatter) -> fmt::Result {
        match self {
            Self::DatabaseMissingEntry { db_name, key } => {
                write!(f, "Missing {} in the {} database.", key.unwrap_or("key"), db_name)
            }
            Self::FieldIdMapMissingEntry(error) => error.fmt(f),
            Self::Fst(error) => error.fmt(f),
            Self::GrenadInvalidCompressionType => {
                f.write_str("Invalid compression type have been specified to grenad.")
            }
            Self::IndexingMergingKeys { process } => {
                write!(f, "Invalid merge while processing {}.", process)
            }
            Self::Serialization(error) => error.fmt(f),
            Self::InvalidDatabaseTyping => HeedError::InvalidDatabaseTyping.fmt(f),
            Self::RayonThreadPool(error) => error.fmt(f),
            Self::SerdeJson(error) => error.fmt(f),
            Self::DatabaseClosing => HeedError::DatabaseClosing.fmt(f),
            Self::Store(error) => error.fmt(f),
            Self::Utf8(error) => error.fmt(f),
        }
    }
}

impl StdError for InternalError {}

impl fmt::Display for UserError {
    fn fmt(&self, f: &mut fmt::Formatter) -> fmt::Result {
        match self {
<<<<<<< HEAD
            Self::InvalidFilter(input) => write!(f, "{}", input),
            Self::AttributeLimitReached => f.write_str("maximum number of attributes reached"),
=======
            Self::AttributeLimitReached => f.write_str("A document cannot contain more than 65,535 fields."),
>>>>>>> a2fc74f0
            Self::CriterionError(error) => write!(f, "{}", error),
            Self::DocumentLimitReached => f.write_str("Maximum number of documents reached."),
            Self::InvalidFacetsDistribution { invalid_facets_name } => {
                let name_list =
                    invalid_facets_name.iter().map(AsRef::as_ref).collect::<Vec<_>>().join(", ");
                write!(
                    f,
                    "Invalid facet distribution, the fields `{}` are not set as filterable.",
                    name_list
                )
            }
            Self::InvalidFilter(error) => error.fmt(f),
            Self::InvalidGeoField { document_id, object } => {
                let document_id = match document_id {
                    Value::String(id) => id.clone(),
                    _ => document_id.to_string(),
                };
                let object = match object {
                    Value::String(id) => id.clone(),
                    _ => object.to_string(),
                };
                write!(
                    f,
                    "The document with the id: `{}` contains an invalid _geo field: `{}`.",
                    document_id, object
                )
            },
            Self::InvalidDocumentId { document_id } => {
                let document_id = match document_id {
                    Value::String(id) => id.clone(),
                    _ => document_id.to_string(),
                };
                write!(
                    f,
                    "Document identifier `{}` is invalid. \
A document identifier can be of type integer or string, \
only composed of alphanumeric characters (a-z A-Z 0-9), hyphens (-) and underscores (_).",
                    document_id
                )
            }
            Self::InvalidSortableAttribute { field, valid_fields } => {
                let valid_names =
                    valid_fields.iter().map(AsRef::as_ref).collect::<Vec<_>>().join(", ");
                write!(
                    f,
                    "Attribute `{}` is not sortable. Available sortable attributes are: `{}`.",
                    field, valid_names
                )
            }
            Self::SortRankingRuleMissing => f.write_str(
                "The sort ranking rule must be specified in the \
ranking rules settings to use the sort parameter at search time.",
            ),
            Self::MissingDocumentId { primary_key, document } => {
                let json = serde_json::to_string(document).unwrap();
                write!(f, "Document doesn't have a `{}` attribute: `{}`.", primary_key, json)
            }
            Self::MissingPrimaryKey => f.write_str("The primary key inference process failed because the engine did not find any fields containing `id` substring in their name. If your document identifier does not contain any `id` substring, you can set the primary key of the index."),
            Self::MaxDatabaseSizeReached => f.write_str("Maximum database size has been reached."),
            Self::NoSpaceLeftOnDevice => f.write_str("There is no more space left on the device. Consider increasing the size of the disk/partition."),
            Self::InvalidStoreFile => f.write_str("The database file is in an invalid state."),
            Self::PrimaryKeyCannotBeChanged(primary_key) => {
                write!(f, "Index already has a primary key: `{}`.", primary_key)
            }
            Self::SerdeJson(error) => error.fmt(f),
            Self::SortError(error) => write!(f, "{}", error),
            Self::UnknownInternalDocumentId { document_id } => {
                write!(f, "An unknown internal document id have been used: `{}`.", document_id)
            }
        }
    }
}

impl fmt::Display for FilterError {
    fn fmt(&self, f: &mut fmt::Formatter) -> fmt::Result {
        match self {
            Self::InvalidAttribute { field, valid_fields } => write!(
                f,
                "Attribute `{}` is not filterable. Available filterable attributes are: `{}`.",
                field,
                valid_fields
                    .clone()
                    .into_iter()
                    .reduce(|left, right| left + "`, `" + &right)
                    .unwrap_or_default()
            ),
            Self::ReservedKeyword { field, context: Some(context) } => {
                write!(
                    f,
                    "`{}` is a reserved keyword and thus can't be used as a filter expression. {}",
                    field, context
                )
            }
            Self::ReservedKeyword { field, context: None } => {
                write!(
                    f,
                    "`{}` is a reserved keyword and thus can't be used as a filter expression.",
                    field
                )
            }
            Self::Syntax(syntax_helper) => {
                write!(f, "Invalid syntax for the filter parameter: `{}`.", syntax_helper)
            }
        }
    }
}

impl StdError for UserError {}

impl fmt::Display for FieldIdMapMissingEntry {
    fn fmt(&self, f: &mut fmt::Formatter) -> fmt::Result {
        match self {
            Self::FieldId { field_id, process } => {
                write!(f, "unknown field id {} coming from the {} process", field_id, process)
            }
            Self::FieldName { field_name, process } => {
                write!(f, "unknown field name {} coming from the {} process", field_name, process)
            }
        }
    }
}

impl StdError for FieldIdMapMissingEntry {}

impl fmt::Display for SerializationError {
    fn fmt(&self, f: &mut fmt::Formatter) -> fmt::Result {
        match self {
            Self::Decoding { db_name: Some(name) } => {
                write!(f, "decoding from the {} database failed", name)
            }
            Self::Decoding { db_name: None } => f.write_str("decoding failed"),
            Self::Encoding { db_name: Some(name) } => {
                write!(f, "encoding into the {} database failed", name)
            }
            Self::Encoding { db_name: None } => f.write_str("encoding failed"),
            Self::InvalidNumberSerialization => f.write_str("number is not a valid finite number"),
        }
    }
}

impl StdError for SerializationError {}<|MERGE_RESOLUTION|>--- conflicted
+++ resolved
@@ -7,7 +7,6 @@
 use rayon::ThreadPoolBuildError;
 use serde_json::{Map, Value};
 
-use crate::search::ParserRule;
 use crate::{CriterionError, DocumentId, FieldId, SortError};
 
 pub type Object = Map<String, Value>;
@@ -59,15 +58,9 @@
     DocumentLimitReached,
     InvalidDocumentId { document_id: Value },
     InvalidFacetsDistribution { invalid_facets_name: BTreeSet<String> },
-    InvalidFilter(FilterError),
     InvalidGeoField { document_id: Value, object: Value },
-<<<<<<< HEAD
     InvalidFilter(String),
-    InvalidSortName { name: String },
-    InvalidSortableAttribute { field: String, valid_fields: HashSet<String> },
-=======
     InvalidSortableAttribute { field: String, valid_fields: BTreeSet<String> },
->>>>>>> a2fc74f0
     SortRankingRuleMissing,
     InvalidStoreFile,
     MaxDatabaseSizeReached,
@@ -80,13 +73,6 @@
     UnknownInternalDocumentId { document_id: DocumentId },
 }
 
-#[derive(Debug)]
-pub enum FilterError {
-    InvalidAttribute { field: String, valid_fields: BTreeSet<String> },
-    ReservedKeyword { field: String, context: Option<String> },
-    Syntax(pest::error::Error<ParserRule>),
-}
-
 impl From<io::Error> for Error {
     fn from(error: io::Error) -> Error {
         // TODO must be improved and more precise
@@ -171,12 +157,6 @@
     }
 }
 
-impl From<FilterError> for Error {
-    fn from(error: FilterError) -> Error {
-        Error::UserError(UserError::InvalidFilter(error))
-    }
-}
-
 impl From<SerializationError> for Error {
     fn from(error: SerializationError) -> Error {
         Error::InternalError(InternalError::Serialization(error))
@@ -225,12 +205,8 @@
 impl fmt::Display for UserError {
     fn fmt(&self, f: &mut fmt::Formatter) -> fmt::Result {
         match self {
-<<<<<<< HEAD
-            Self::InvalidFilter(input) => write!(f, "{}", input),
-            Self::AttributeLimitReached => f.write_str("maximum number of attributes reached"),
-=======
+            Self::InvalidFilter(error) => f.write_str(error),
             Self::AttributeLimitReached => f.write_str("A document cannot contain more than 65,535 fields."),
->>>>>>> a2fc74f0
             Self::CriterionError(error) => write!(f, "{}", error),
             Self::DocumentLimitReached => f.write_str("Maximum number of documents reached."),
             Self::InvalidFacetsDistribution { invalid_facets_name } => {
@@ -242,7 +218,6 @@
                     name_list
                 )
             }
-            Self::InvalidFilter(error) => error.fmt(f),
             Self::InvalidGeoField { document_id, object } => {
                 let document_id = match document_id {
                     Value::String(id) => id.clone(),
@@ -304,40 +279,6 @@
     }
 }
 
-impl fmt::Display for FilterError {
-    fn fmt(&self, f: &mut fmt::Formatter) -> fmt::Result {
-        match self {
-            Self::InvalidAttribute { field, valid_fields } => write!(
-                f,
-                "Attribute `{}` is not filterable. Available filterable attributes are: `{}`.",
-                field,
-                valid_fields
-                    .clone()
-                    .into_iter()
-                    .reduce(|left, right| left + "`, `" + &right)
-                    .unwrap_or_default()
-            ),
-            Self::ReservedKeyword { field, context: Some(context) } => {
-                write!(
-                    f,
-                    "`{}` is a reserved keyword and thus can't be used as a filter expression. {}",
-                    field, context
-                )
-            }
-            Self::ReservedKeyword { field, context: None } => {
-                write!(
-                    f,
-                    "`{}` is a reserved keyword and thus can't be used as a filter expression.",
-                    field
-                )
-            }
-            Self::Syntax(syntax_helper) => {
-                write!(f, "Invalid syntax for the filter parameter: `{}`.", syntax_helper)
-            }
-        }
-    }
-}
-
 impl StdError for UserError {}
 
 impl fmt::Display for FieldIdMapMissingEntry {
