[workspace]
resolver = "2"
members = [
    "meilisearch",
    "meilitool",
    "meilisearch-types",
    "meilisearch-auth",
    "meili-snap",
    "index-scheduler",
    "dump",
    "file-store",
    "permissive-json-pointer",
    "milli",
    "filter-parser",
    "flatten-serde-json",
    "json-depth-checker",
    "benchmarks",
    "fuzzers",
    "tracing-trace",
    "xtask",
    "build-info",
]

[workspace.package]
<<<<<<< HEAD
version = "1.8.1"
=======
version = "1.9.0"
>>>>>>> 75d5c0ae
authors = [
    "Quentin de Quelen <quentin@dequelen.me>",
    "Clément Renault <clement@meilisearch.com>",
]
description = "Meilisearch HTTP server"
homepage = "https://meilisearch.com"
readme = "README.md"
edition = "2021"
license = "MIT"

[profile.release]
codegen-units = 1

[profile.dev.package.flate2]
opt-level = 3

[profile.dev.package.grenad]
opt-level = 3
[profile.dev.package.roaring]
opt-level = 3

[profile.dev.package.lindera-ipadic-builder]
opt-level = 3
[profile.dev.package.encoding]
opt-level = 3
[profile.dev.package.yada]
opt-level = 3

[profile.release.package.lindera-ipadic-builder]
opt-level = 3
[profile.release.package.encoding]
opt-level = 3
[profile.release.package.yada]
opt-level = 3

[profile.bench.package.lindera-ipadic-builder]
opt-level = 3
[profile.bench.package.encoding]
opt-level = 3
[profile.bench.package.yada]
opt-level = 3<|MERGE_RESOLUTION|>--- conflicted
+++ resolved
@@ -22,11 +22,7 @@
 ]
 
 [workspace.package]
-<<<<<<< HEAD
-version = "1.8.1"
-=======
 version = "1.9.0"
->>>>>>> 75d5c0ae
 authors = [
     "Quentin de Quelen <quentin@dequelen.me>",
     "Clément Renault <clement@meilisearch.com>",
